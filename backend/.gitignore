--- conflicted
+++ resolved
@@ -26,14 +26,10 @@
 
 tmp/
 # env file
-<<<<<<< HEAD
+
 .env*
 !.env.example
 
-=======
-.env
-.env.local
->>>>>>> 7f92659e
 *.exe
 *.log
 *.out
