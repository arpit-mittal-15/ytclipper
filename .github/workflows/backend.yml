--- conflicted
+++ resolved
@@ -222,38 +222,6 @@
             echo "📦 Current containers before deployment:"
             docker ps -a --format "table {{.Names}}\t{{.Status}}\t{{.Ports}}"
 
-<<<<<<< HEAD
-=======
-                        # SAFETY CHECK: Never touch production or staging containers
-            if [[ "$CONTAINER_NAME" == *"production"* ]] || [[ "$CONTAINER_NAME" == *"staging"* ]]; then
-              echo "🚨 SAFETY CHECK: This deployment should not affect production/staging containers"
-              echo "🚨 Container name: $CONTAINER_NAME"
-              echo "🚨 Branch: ${{ steps.context.outputs.branch }}"
-              echo "🚨 Deploy type: ${{ needs.test-and-build.outputs.deploy-type }}"
-              
-              # Only proceed if this is actually a production/staging deployment
-              if [[ "${{ needs.test-and-build.outputs.deploy-type }}" != "production" ]] && [[ "${{ needs.test-and-build.outputs.deploy-type }}" != "staging" ]]; then
-                echo "❌ ERROR: PR deployment trying to affect production/staging containers!"
-                echo "❌ This should never happen. Aborting deployment."
-                exit 1
-              fi
-            fi
-
-            # Stop existing container with exact name match only
-            EXISTING_CONTAINER=$(docker ps -aq --filter "name=^${CONTAINER_NAME}$" || true)
-            if [ -n "$EXISTING_CONTAINER" ]; then
-              echo "🛑 Found existing container with exact name: $CONTAINER_NAME"
-              echo "🛑 Stopping and removing: $CONTAINER_NAME"
-              docker rm -f "$CONTAINER_NAME"
-            else
-              echo "ℹ️  No existing container found with name: $CONTAINER_NAME"
-            fi
-
-            # Double check - ensure we're not affecting other containers
-            echo "📦 Current containers status:"
-            docker ps -a --format "table {{.Names}}\t{{.Status}}" | grep "ytclipper" || echo "No ytclipper containers found"
-
->>>>>>> 75aa1c68
             # Verify no port conflicts
             PORT_IN_USE=$(docker ps --format "table {{.Names}}\t{{.Ports}}" | grep ":$PORT->" || true)
             if [ -n "$PORT_IN_USE" ]; then
